# mapping from github username to info about the person
# authors_entry is how they should appear in AUTHORS file
# agreement is 'individual' if they've signed the individual CA and
# 'institution' if they are convered

pmitros:
    authors_entry: Piotr Mitros <pmitros@edx.org>
    agreement: institution
    institution: edX
kylefiedler:
    authors_entry: Kyle Fiedler <kyle@kylefiedler.com>
    agreement: institution
eipark:
    authors_entry: Ernie Park <eipark@mit.edu>
    agreement: institution
bridger:
    authors_entry: Bridger Maxwell <bridger@mit.edu>
    agreement: institution
    institution: edX
Lyla-Fischer:
    authors_entry: Lyla Fischer <lyla@edx.org>
    agreement: institution
    institution: edX
ormsbee:
    authors_entry: David Ormsbee <dave@edx.org>
    agreement: institution
    institution: edX
terman:
    authors_entry: Chris Terman <cjt@mit.edu>
    agreement: institution
    institution: MIT
kaishin:
    authors_entry: Reda Lemeden <reda@thoughtbot.com>
    agreement: institution
anant*:    # Anant doesn't have a Github account
    authors_entry: Anant Agarwal <agarwal@edx.org>
    agreement: institution
    institution: edX
jmclaus:
    authors_entry: Jean-Michel Claus <jmc@edx.org>
    agreement: institution
    institution: edX
cpennington:
    authors_entry: Calen Pennington <calen.pennington@gmail.com>
    agreement: institution
    institution: edX
jmvt:
    authors_entry: JM Van Thong <jm@edx.org>
    agreement: institution
    institution: edX
sikachu:
    authors_entry: Prem Sichanugrist <psichanugrist@thoughtbot.com>
    agreement: institution
ichuang:
    authors_entry: Isaac Chuang <ichuang@mit.edu>
    agreement: individual
    institution: MIT
frechg:
    authors_entry: Galen Frechette <galen@thoughtbot.com>
    agreement: institution
edwardloveall:
    authors_entry: Edward Loveall <edward@edwardloveall.com>
    agreement: institution
mjankowski:
    authors_entry: Matt Jankowski <mjankowski@thoughtbot.com>
    agreement: institution
jarv:
    authors_entry: John Jarvis <jarv@edx.org>
    agreement: institution
    institution: edX
Aviendha:
    authors_entry: <aviendhasl@gmail.com>
    agreement: institution
shnayder:
    authors_entry: Victor Shnayder <victor@edx.org>
    agreement: institution
    institution: edX
halogenandtoast:
    authors_entry: Matthew Mongeau <halogenandtoast@gmail.com>
    agreement: institution
kimtonyhyun:
    authors_entry: Tony Kim <kimth@edx.org>
    agreement: institution
    institution: edX
kimth:
    authors_entry: Tony Kim <kimth@edx.org>
    agreement: institution
    institution: edX
arjun810:
    authors_entry: Arjun Singh <arjun810@gmail.com>
    agreement: individual
johnhess:
    authors_entry: John Hess <mgojohn@gmail.com>
    agreement: institution
    institution: edX
rocha:
    authors_entry: Carlos Andrés Rocha <rocha@edx.org>
    agreement: institution
    institution: edX
ccp0101:
    authors_entry: Mike Chen <ccp0101@gmail.com>
    agreement: individual
dementrock:
    authors_entry: Rocky Duan <dementrock@gmail.com>
    agreement: individual
# ???:
#     authors_entry: Sidhanth Rao <sidhanth@mitx.mit.edu>
#     agreement: institution
bcheng42:
    authors_entry: Brittany Cheng <bcheng42@gmail.com>
    agreement: institution
# ???:
#     authors_entry: Dhaval Adjodah <dhaval@mit.edu>
#     agreement: institution
thomasxiii:
    authors_entry: Tom Giannattasio <tom@mitx.mit.edu>
    agreement: institution
    institution: edX
ibrahima:
    authors_entry: Ibrahim Awwal <ibrahim.awwal@gmail.com>
    agreement: individual
sarina:
    authors_entry: Sarina Canelake <sarina@edx.org>
    agreement: institution
    institution: edX
markchang:
    authors_entry: Mark L. Chang <mark.chang@gmail.com>
    agreement: institution
    institution: edX
deanxorr: # ?
    authors_entry: Dean Dieker <ddieker@gmail.com>
    agreement: institution
tmacwill:
    authors_entry: Tommy MacWilliam <tmacwilliam@cs.harvard.edu>
    agreement: institution
natehardison:
    authors_entry: Nate Hardison <natehardison@gmail.com>
    agreement: institution
    institution: Stanford
chrisndodge:
    authors_entry: Chris Dodge <cdodge@edx.org>
    agreement: institution
    institution: edX
kevinchugh:
    authors_entry: Kevin Chugh <kevinchugh@edx.org>
    agreement: institution
    institution: edX
nedbat:
    authors_entry: Ned Batchelder <ned@nedbatchelder.com>
    agreement: institution
    institution: edX
auraz:
    authors_entry: Alexander Kryklia <kryklia@gmail.com>
    agreement: institution
    institution: edX
VikParuchuri:
    authors_entry: Vik Paruchuri <vik@edx.org>
    agreement: institution
    institution: edX
# ???:
#     authors_entry: Louis Sobel <sobel@edx.org>
#     agreement: institution
brianhw:
    authors_entry: Brian Wilson <brian@edx.org>
    agreement: institution
    institution: edX
apenney:
    authors_entry: Ashley Penney <apenney@edx.org>
    agreement: institution
    institution: edX
dmitchell:
    authors_entry: Don Mitchell <dmitchell@edx.org>
    agreement: institution
    institution: edX
aculich:
    authors_entry: Aaron Culich <aculich@edx.org>
    agreement: institution
    institution: Stanford
talbs:
    authors_entry: Brian Talbot <btalbot@edx.org>
    agreement: institution
    institution: edX
jzoldak:
    authors_entry: Jay Zoldak <jzoldak@edx.org>
    agreement: institution
    institution: edX
valera-rozuvan:
    authors_entry: Valera Rozuvan <valera.rozuvan@gmail.com>
    agreement: institution
    institution: edX
dianakhuang:
    authors_entry: Diana Huang <dkh@edx.org>
    agreement: institution
    institution: edX
marcotuts:
    authors_entry: Marco Morales <marcotuts@gmail.com>
    agreement: institution
    institution: edX
cahrens:
    authors_entry: Christina Roberts <christina@edx.org>
    agreement: institution
    institution: edX
rcchirwa:
    authors_entry: Robert Chirwa <robert@edx.org>
    agreement: institution
    institution: edX
e0d:
    authors_entry: Ed Zarecor <ed@edx.org>
    agreement: institution
    institution: edX
# ???:
#     authors_entry: Deena Wang <thedeenawang@gmail.com>
#     agreement: institution
jnater:
    authors_entry: Jean Manuel Náter <jnater@edx.org>
    agreement: institution
    institution: edX
# ???:
#     authors_entry: Emily Zhang <1800.ehz.hang@gmail.com>
#     agreement: institution
JAAkana:
    authors_entry: Jennifer Akana <jaakana@gmail.com>
    agreement: institution
    institution: edX
pbaratta:
    authors_entry: Peter Baratta <peter.baratta@gmail.com>
    agreement: institution
    institution: edX
jkarni:
    authors_entry: Julian Arni <julian@edx.org>
    agreement: institution
    institution: edX
arthurian: # ?
    authors_entry: Arthur Barrett <abarrett@edx.org>
    agreement: institution
    institution: edX
vaxXxa:
    authors_entry: Vasyl Nakvasiuk <vaxxxa@gmail.com>
    agreement: institution
    institution: edX
wedaly:
    authors_entry: Will Daly <will@edx.org>
    agreement: institution
    institution: edX
jtauber:
    authors_entry: James Tauber <jtauber@jtauber.com>
    agreement: institution
    institution: edX
gwprice:
    authors_entry: Greg Price <gprice@edx.org>
    agreement: institution
    institution: edX
jrbl:
    authors_entry: Joe Blaylock <jrbl@stanford.edu>
    agreement: institution
    institution: Stanford
sefk:
    authors_entry: Sef Kloninger <sef@kloninger.com>
    agreement: institution
    institution: Stanford
polesye:
    authors_entry: Anton Stupak <s2pak.anton@gmail.com>
    agreement: institution
    institution: edX
dcadams:
    authors_entry: David Adams <dcadams@stanford.edu>
    agreement: institution
    institution: Stanford
straz:
    authors_entry: Steve Strassmann <straz@edx.org>
    agreement: institution
    institution: edX
caesar2164:
    authors_entry: Giulio Gratta <giulio@giuliogratta.com>
    agreement: institution
    institution: Stanford
singingwolfboy:
    authors_entry: David Baumgold <david@davidbaumgold.com>
    agreement: institution
    institution: edX
jbau:
    authors_entry: Jason Bau <jbau@stanford.edu>
    agreement: institution
    institution: Stanford
frrrances:
    authors_entry: Frances Botsford <frances@edx.org>
    agreement: institution
    institution: edX
JonahStanley:
    authors_entry: Jonah Stanley <Jonah_Stanley@brown.edu>
    agreement: institution
    institution: edX
Slater-Victoroff:
    authors_entry: Slater Victoroff <slater.r.victoroff@gmail.com>
    agreement: institution
    institution: edX
peter-fogg:
    authors_entry: Peter Fogg <peter.p.fogg@gmail.com>
    agreement: institution
    institution: edX
lapentab:
    authors_entry: Bethany LaPenta <lapentab@mit.edu>
    agreement: institution
    institution: edX
rlucioni:
    authors_entry: Renzo Lucioni <renzolucioni@gmail.com>
    agreement: institution
    institution: edX
fephsun:
    authors_entry: Felix Sun <felixsun@mit.edu>
    agreement: institution
    institution: edX
adampalay:
    authors_entry: Adam Palay <adam@edx.org>
    agreement: institution
    institution: edX
ihoover:
    authors_entry: Ian Hoover <ihoover@edx.org>
    agreement: institution
    institution: edX
mikigoyal:
    authors_entry: Mukul Goyal <miki@edx.org>
    agreement: institution
    institution: edX
robertjmarks:
    authors_entry: Robert Marks <rmarks@edx.org>
    agreement: individual
yarko:
    authors_entry: Yarko Tymciurak <yarkot1@gmail.com>
    agreement: individual
mlsteele:
    authors_entry: Miles Steele <miles@milessteele.com>
    agreement: institution
    institution: edX
kluo:
    authors_entry: Kevin Luo <kevluo@edx.org>
    agreement: institution
    institution: edX
akjags:
    authors_entry: Akshay Jagadeesh <akjags@gmail.com>
nparlante:
    authors_entry: Nick Parlante <nick.parlante@cs.stanford.edu>
    agreement: institution
    institution: Stanford
hikari-boulders:
    authors_entry: Marko Seric <marko.seric@math.uzh.ch>
    agreement: individual
felipemontoya:
    authors_entry: Felipe Montoya <felipe.montoya@edunext.co>
    agreement: individual
flowerhack:
    authors_entry: Julia Hansbrough <julia@edx.org>
    agreement: institution
    institution: edX
natea:
    authors_entry: Nate Aune <naune@edx.org>
    agreement: institution
    institution: edX
antoviaque:
    authors_entry: Xavier Antoviaque <xavier@antoviaque.org>
    agreement: institution
    institution: Flouzo SARL
kern3020:
    authors_entry: John Kern <kern3020@gmail.com>
    agreement: individual
feanil:
    authors_entry: Feanil Patel <feanil@edx.org>
    agreement: institution
    institution: edX
ammubhave:
    authors_entry: Amol Bhave <ammubhave@gmail.com>
    agreement: institution
    institution: edX
mcpanic:
    authors_entry: Juho Kim <juhokim@edx.org>
    agreement: institution
    institution: edX
stkomarov:
    authors_entry: Steve Komarov <skomarov@edx.org>
    agreement: institution
jimabramson:
    authors_entry: Jim Abramson <jsa@edx.org>
    agreement: institution
    institution: edX
mulby:
    authors_entry: Gabe Mulley <gabe@edx.org>
    agreement: institution
    institution: edX
Julian:
    authors_entry: Julian Berman <Julian+edX@GrayVines.com>
    agreement: individual
tnorum:
    authors_entry: Toddi Norum <toddi@edx.org>
    agreement: institution
    institution: edX
jinpa:
    authors_entry: Jane Manning <jmanning@gmail.com>
    agreement: institution
    institution: Stanford
pchiu33:
    authors_entry: Philippe Chiu <philippe.chiu@gmail.com>
    agreement: individual
carsongee:
    authors_entry: Carson Gee <cgee@mit.edu>
    agreement: individual
    institution: MIT
kewubenduben:
    authors_entry: Ker Ruben Ramos <xdiscent@gmail.com>
    agreement: individual
# Neal McBurnett <nealmcb@gmail.com>
# agreement: individual
jorr-at-google:
    authors_entry: John Orr <jorr@google.com>
    agreement: institution
    institution: Google
symbolist:
    authors_entry: Usman Khalid <symbolist@users.noreply.github.com>
    agreement: institution
    institution: edX
oliviermarquez:
    authors_entry: Olivier Marquez <oliviermarquez@gmail.com>
    agreement: individual
Szczork:
    authors_entry: Nicolas Chevalier <nicolas.chevalier@epitech.eu>
    agreement: individual
chrisrossi:
    authors_entry: Chris Rossi <chris@archimedeanco.com>
    agreement: institution
man2life:
    authors_entry: Pavel Yushchenko <pavelyushchenko@gmail.com>
    agreement: individual
codyaustun:
    authors_entry: ???
    agreement: institution
IainNZ:
    authors_entry: Iain Dunning <idunning@mit.edu>
    agreement: individual
abdoosh00:
    authors_entry: Abdallah Nassif <abdoosh00@gmail.com>
    agreement: individual
    institution: QRF
olmar:
    authors_entry: Oleg Marshev <oleh.marshev@gmail.com>
    agreement: institution
    institution: edX
neurolit:
    authors_entry: Florian Dufour <neurolit@gmail.com>
    agreement: individual
manuel-freire:
    authors_entry: Manuel Freire <manuel.freire@fdi.ucm.es>
    agreement: individual
danielcebrian:
    authors_entry: Daniel Cebrián Robles <danielcebrianr@gmail.com>
    agreement: individual
    institution: Harvard
dglance:
    authors_entry: David Glance <david.glance@gmail.com>
    agreement: individual
ejsteven:
    authors_entry: Steven Chen <s.chen13@uq.edu.au>
    agreement: individual
jzornig:
    authors_entry: John Zornig <j.zornig@uq.edu.au>
    agreement: individual
puntxo:
    authors_entry: Javier Orts Peñarrocha <jorts@upv.es>
    agreement: individual
goncha:
    authors_entry: Gang Chen <goncha@gmail.com>
    agreement: individual
ngocchung75:
    authors_entry: Ha Ngoc Chung <ngocchung75@gmail.com>
    agreement: individual
danghuyhoa:
    authors_entry: Dang Huy Hoa <danghuyhoa@gmail.com>
    agreement: individual
waheedahmed:
    authors_entry: Waheed Ahmed <waheed.ahmed@arbisoft.com>
    agreement: institution
    institution: edX
zubair-arbi:
    authors_entry: Zubair Afzal <zubair.afzal@arbisoft.com>
    agreement: institution
    institution: edX
tusbar:
    authors_entry: Bertrand Marron <bertrand.marron@ionis-group.com>
    agreement: individual
    institution: IONIS
brainstorm:
    authors_entry: Roman Valls Guimera <roman@incf.org>
    agreement: individual
ovnicraft:
    authors_entry: Cristian Salamea <cristian.salamea@iaen.edu.ec>
    agreement: individual
louyihua:
    authors_entry: Yihua Lou <supermouselyh@hotmail.com>
    agreement: individual
pdehaye:
    authors_entry: Paul-Olivier Dehaye <paulolivier@gmail.com>
    agreement: individual
hwjworld:
    authors_entry: Jerome Huang <canni3269@gmail.com>
    agreement: individual
    institution: DianDiYun
    comment: part of DianDiYun Inc
chenshuchuan:
    authors_entry: ShuChuan Chen <am15501@163.com>
    agreement: individual
    institution: DianDiYun
    comment: part of DianDiYun Inc
TheBritKnight:
    authors_entry: Charles Dawson <charles.dwsn@gmail.com>
    agreement: individual
glowe:
    authors_entry: Graham Lowe <graham.lowe@gmail.com>
    agreement: individual
mattdrayer:
    authors_entry: Matt Drayer <mattdrayer@edx.org>
    agreement: institution
    institution: edX
lamagnifica:
    authors_entry: Alison Hodges <ahodges@edx.org>
    agreement: institution
    institution: edX
andy-armstrong:
    authors_entry: Andy Armstrong <andya@edx.org>
    agreement: institution
    institution: edX
stephensanchez:
    authors_entry: Stephen Sanchez <steve@edx.org>
    agreement: institution
    institution: edX
mhoeber:
    authors_entry: Mark Hoeber <hoeber@edx.org>
    agreement: institution
    institution: edX
srpearce:
    authors_entry: Sylvia Pearce <spearce@edx.org>
    agreement: institution
    institution: edX
stroilova:
    authors_entry: Olga Stroilova <olga@edx.org>
    agreement: institution
    institution: edX
davestgermain:
    authors_entry: Dave St.Germain <dstgermain@edx.org>
    agreement: institution
    institution: edX
hkim823:
    authors_entry: Han Su Kim <hkim823@gmail.com>
    agreement: institution
    institution: edX
Bachmann1234:
    authors_entry: Matt Bachmann <bachmann.matt@gmail.com>
    agreement: individual
avinassh:
    authors_entry: Avinash Sajjanshetty <avinashsajjan@gmail.com>
    agreement: individual
robertlight:
    authors_entry: Robert Light <robert_light@verizon.net>
    agreement: individual
    institution: Harvard
martynjames:
    authors_entry: Martyn James <mjames@edx.org>
    agreement: institution
    institution: edX
johncox-google:
    authors_entry: John Cox <johncox@google.com>
    agreement: institution
    institution: Google
vicjwang:
    authors_entry: Victor Wang <vjwang45@gmail.com>
    agreement: individual
aboudreault:
    authors_entry: Alan Boudreault <boudreault.alan@gmail.com>
    agreement: individual
nasthagiri:
    authors_entry: Nimisha Asthagiri <nasthagiri@edx.org>
    agreement: institution
    institution: edX
yrchen:
    authors_entry: Xaver Y.R. Chen <yrchen@atcity.org>
    agreement: individual
gremat??:
    authors_entry: Matjaz Gregoric <gremat@gmail.com>
    agreement: individual
raeeschachar:
    authors_entry: Raees Chachar <raees.chachar@arbisoft.com>
    agreement: institution
    institution: edX
muhammad-ammar:
    authors_entry: Muhammad Ammar <mammar@edx.org>
    agreement: institution
    institution: edX
dangtrinh:
    authors_entry: Trinh Nguyen <dangtrinhnt@gmail.com>
    agreement: individual
mtyaka:
    authors_entry: Matjaz Gregoric <gremat@gmail.com>
    agreement: institution
    institution: Flouzo SARL
aboudreault:
    authors_entry: Alan Boudreault <boudreault.alan@gmail.com>
    agreement: institution
    institution: Flouzo SARL
FiloSottile:
    authors_entry: Filippo Valsorda <fv@filippo.io>
    agreement: institution
    institution: Flouzo SARL
racech:
    authors_entry: Krzysztof Bujniewicz <k@2g.pl>
    agreement: institution
    institution: Flouzo SARL
gitim:
    authors_entry: Timur Gibadullin <timur.gbd@gmail.com>
    agreement: individual
Shedna:
    authors_entry: William Desloge <william.desloge@ionis-group.com>
    agreement: individual
    institution: IONIS
fredsmith:
    authors_entry: Fred Smith <derf@edx.org>
    agreement: institution
    institution: edX
fmyzjs:
    authors_entry: Jason Zhu <fmyzjs@gmail.com>
    agreement: individual
pku9104038:
    authors_entry: Wang Peifeng <pku9104038@hotmail.com>
    agreement: individual
defance:
    authors_entry: Dmitry Ivanyushin <d.ivanyushin@cde.ifmo.ru>
    agreement: individual
shindere:
    authors_entry: Sébastien Hinderer <Sebastien.Hinderer@inria.fr>
    agreement: individual
marcore:
    authors_entry: Marco Re <mrc.re@tiscali.it>
    agreement: individual
rayhooker:
    authors_entry: Ray Hooker <ray.hooker@gmail.com>
    agreement: individual
trbm:
    authors_entry: Thomas Brennan-Marquez <trbm@stanford.edu>
    agreement: individual
    institution: Stanford
eikonomega:
    authors_entry: Mike Dunn <mike@eikonomega.com>
    agreement: individual
Leibniz137:
    authors_entry: Nathaniel Gentile <7o.crates@gmail.com>
    agreement: individual
leourbina:
    authors_entry: Leo Urbina <leo.a.urbina@gmail.com>
    agreement: individual
TheJJ:
    authors_entry: Jonas Jelten <jelten@in.tum.de>
    agreement: individual
Jenneh:
    authors_entry: Jennifer Kotler <jennlkotler@gmail.com>
    agreement: individual
clytwynec:
    authors_entry: Christine Lytwynec <clytwynec@edx.org>
    agreement: institution
    institution: edX
mlkwaqas:
    authors_entry: Waqas Khalid <wkhalid@edx.org>
    agreement: institution
    institution: edX
msabramo:
    authors_entry: Marc Abramowitz <marca@surveymonkey.com>
    agreement: individual
itsbenweeks:
    authors_entry: Ben Weeks <benweeks@mit.edu>
    agreement: institution
    institution: MIT
mslotkeEDX:
    authors_entry: Michele Slotke <mslotke@edx.org>
    agreement: institution
    institution: edX
mihaibivol:
    authors_entry: Mihai Bivol <mm.bivol@gmail.com>
    agreement: individual
simultech:
    authors_entry: Andrew Dekker <a.dekker@uq.edu.au>
    agreement: individual
imiric:
    authors_entry: Ivan Mirić <imiric@gmail.com>
    agreement: individual
drhodes:
    authors_entry: Derek Rhodes <physci@gmail.com>
    agreement: individual
lduarte1991:
    authors_entry: Luis Duarte <lduarte1991@gmail.com>
    agreement: institution
    institution: Harvard
gradyward:
    authors_entry: Grady Ward <gward@edx.org>
    agreement: institution
    institution: edX
    comment: ORA intern, summer 2014
stvstnfrd:
    authors_entry: Steven Burch <stv@stanford.edu>
    agreement: institution
    institution: Stanford
ksteph:
    authors_entry: Kristin Stephens <ksteph@cs.berkeley.edu>
    agreement: institution
    institution: Stanford
benpatterson:
    authors_entry: Ben Patterson <bpatterson@edx.org>
    agreement: institution
    institution: edX
deaspoon:
    authors_entry: Derrick Pyle <dpyle@edx.org>
    agreement: institution
    institution: edX
ADubus:
    authors_entry: Alexandre Dubus <alexandre.dubus@inria.fr>
    agreement: individual
ali123:
    authors_entry: Ali Reza Sharafat <ali.sharafat@gmail.com>
    agreement: institution
    institution: Stanford
dhpollack:
    authors_entry: David Pollack <david@sologourmand.com>
    agreement: individual
theJohnnyBrown:
    authors_entry: Johnny Brown <johnnybrown7@gmail.com>
    agreement: institution
    institution: Flouzo SARL
rodo:
    authors_entry: Rodolphe Quiedeville <rodolphe@quiedeville.org>
    agreement: individual
trungpham:
    authors_entry: Trung Pham <tpham@course-master.com>
    agreement: individual
benmcmorran:
    authors_entry: Ben McMorran <bmcmorran@edx.org>
    agreement: institution
    institution: edX
    comment: Studio intern, summer 2014
AnuragRamdasan:
    authors_entry: Anurag Ramdasan <anurag@course-master.com>
    agreement: individual
dashea:
    authors_entry: David Shea <david@reallylongword.org>
    agreement: individual
mmprandom:
    authors_entry: Mat Peterson <mpeterson@edx.org>
    agreement: institution
    institution: edX
    comment: LMS intern, summer 2014
asadiqbal08:
    authors_entry: Asad Iqbal <aiqbal@edx.org>
    agreement: institution
    institution: edX
    comment: solutions team helper from Arbisoft
clintonb:
    authors_entry: Clinton Blackburn <cblackburn@edx.org>
<<<<<<< HEAD
    agreement: institution
    institution: edX
=======
    institution: edX
    comment: intern, summer 2014
>>>>>>> 0f879917
<|MERGE_RESOLUTION|>--- conflicted
+++ resolved
@@ -758,10 +758,10 @@
     comment: solutions team helper from Arbisoft
 clintonb:
     authors_entry: Clinton Blackburn <cblackburn@edx.org>
-<<<<<<< HEAD
-    agreement: institution
-    institution: edX
-=======
-    institution: edX
-    comment: intern, summer 2014
->>>>>>> 0f879917
+    agreement: institution
+    institution: edX
+jhelbert:
+    authors_entry: Justin Helbert <jhelbert@edx.org>
+    agreement: institution
+    institution: edX
+    comment: analytics intern, summer 2014